from flask import Flask, jsonify, render_template, request, Response
from transformers import pipeline
import time

# as alternative https://github.com/hyperonym/basaran

app = Flask(__name__)


# using pipelines does not work for streaming. 
# I probably need to implement the streaming directly with the model. 
# Given LLaMA is not fully supported by HF, this might even be the better solution
# TODO: use AutoTokenizer and AutoModel
# Encode the input, generate output. Length is n input tokes + output tokens. 
# Maybe look into this: https://huggingface.co/blog/how-to-generate

model_pipelines = {
    "opt-6.7": pipeline("text-generation", model="distilgpt2"),
    "alpaca-7": pipeline("text-generation", model="distilgpt2")
}

@app.route("/", methods=["GET"])
def index():
    return render_template("index.html")

def generate_response(model, input_text):
    response_parts = []
    generated_text = input_text
    timeout = 0

    while True:
        response_part = model(generated_text, max_length=10)[0]["generated_text"]
        response_parts.append(response_part)
        time.sleep(0.5)  # Simulate processing time
        generated_text += response_part
        yield f"data: {response_part.replace(input_text, '')}"

        if len(generated_text.replace(input_text, '')) > 2000 or timeout > 50:  # Limit the length of the generated text to prevent infinite loops
            break
        timeout += 1

    yield "data: END\n\n"


@app.route("/get_response", methods=["GET"])
def chat():
    model_name = request.args.get("chatbot")
    input_text = request.args.get("message")

    if model_name and input_text:
        model = model_pipelines[model_name]
<<<<<<< HEAD
        response = model(input_text)[0]["generated_text"]
        response = response.replace(input_text, "")
=======
        return Response(generate_response(model, input_text), content_type="text/event-stream")
>>>>>>> 284e4ac7
    else:
        response = "Something went wrong"
        return jsonify({"response": response})

if __name__ == "__main__":
    app.run(debug=True)<|MERGE_RESOLUTION|>--- conflicted
+++ resolved
@@ -49,12 +49,8 @@
 
     if model_name and input_text:
         model = model_pipelines[model_name]
-<<<<<<< HEAD
         response = model(input_text)[0]["generated_text"]
         response = response.replace(input_text, "")
-=======
-        return Response(generate_response(model, input_text), content_type="text/event-stream")
->>>>>>> 284e4ac7
     else:
         response = "Something went wrong"
         return jsonify({"response": response})
